--- conflicted
+++ resolved
@@ -1,47 +1,17 @@
-# Reqvire
-
-<div align="center">
-
-![Reqvire Logo](doc/logo.png)
-
-**The AI-Native Requirements As A Code framework for Modern Engineering Teams**
-
-[![Latest Release](https://img.shields.io/github/v/release/Reqvire/reqvire?style=flat-square&logo=github&color=blue)](https://github.com/Reqvire/reqvire/releases)
-[![License](https://img.shields.io/badge/License-Apache%202.0-blue.svg?style=flat-square)](https://opensource.org/licenses/Apache-2.0)
-[![Rust](https://img.shields.io/badge/Built%20with-Rust-orange?style=flat-square&logo=rust)](https://www.rust-lang.org/)
-
-[📖 **Documentation**](./doc/README.md) • [🚀 **Quick Start**](#get-started) • [💬 **Community**](https://github.com/Reqvire/reqvire/discussions) • [🐛 **Report Bug**](https://github.com/Reqvire/reqvire/issues/new?template=bug_report.yml)
-
-</div>
-
----
-
-## What is Reqvire?
-
-**Reqvire** is the lightweight Git-native **Requirements As a Code** framework that transforms how modern engineering teams build software. Seamlessly blending system modeling, requirements management, and AI-assisted development. Reqvire empowers teams to deliver better products faster with complete traceability and intelligent automation.
-
-Experience the future of development where your requirements live alongside your code, evolve with your project, and unlock the full potential of AI-powered engineering—from intelligent requirement synthesis to automated code generation—all within your familiar Git workflow.
-
-### **Requirements as Code**
-Write requirements in **structured Markdown** that's both human-readable and AI-friendly. Version control everything with Git.
-
-### **AI-First Engineering**
-Built from day one for **Large Language Models**. Your requirements become the perfect context for AI-assisted development.
-
-### **Automated Traceability**
-Every requirement automatically traces to code, tests, and architecture. Change impact analysis with every commit.
-
-### **Zero Context Switch**
-Requirements, code, and documentation in one repository. Review requirement changes like code changes.
-
----
-
+# reqvire
+
+**reqvire** is a lightweight, Git-native tool for system modeling, **requirements management**, and agile project specifications, designed to support real-world development with automation, **AI assistance**, and full **traceability**.
+
+By using **semi-structured markdown** documents, reqvire bridges the gap between formal modeling and agile docs, unlocking AI-assisted requirements, architecture design and even code generation in a single, version-controlled workflow.
+
+
+---
 <sub>Figure 1: Example Diagram (click image to browse requirements)</sub>
 [![Example Diagram](doc/diagram_1.png)](specifications/SpecificationsRequirements.md#specifications-requirements)
 
 ---
 
-## Why Reqvire?
+## Why reqvire?
 
 - **Git-Native Workflow** – Requirements, specifications, and traceability artifacts live alongside code with full version control and collaboration via Git.
 - **Agile & Human-Friendly** – Uses Markdown-based, semi-structured documents that are both readable and AI friendly.
@@ -61,126 +31,24 @@
 
 ---
 
-## AI Compatibility
-
-Reqvire is built to be **AI-friendly from the ground up**. Its use of **structured Markdown** with clearly defined sections, headings, metadata, and conventions makes it ideal for use with modern **Large Language Models (LLMs)** and other AI systems.
-
-Because **requirements** are written in plain text with predictable patterns, AI tools can easily:
-- Parse and understand system models
-- Analyze relationships between artifacts
-- Generate meaningful suggestions or summaries
-- Validate consistency and completeness across the model
-
-### Example AI Use Cases
-
-#### 1. Requirement Analysis
-LLMs can analyze Markdown-based requirements to identify missing elements, suggest clearer phrasing, propose edge cases, and generate acceptance criteria or verification steps.
-
-#### 2. Architecture Suggestion
-By understanding relationships in architecture files, AI can detect inconsistent component relationships, propose modular design improvements, and suggest missing interfaces or dependencies.
-
-#### 3. Traceability & Impact Prediction
-AI tools can automatically trace which tests or requirements are impacted by changes, flag affected downstream areas, and summarize model diffs for engineering teams.
-
-#### 4. Test Coverage Assistance
-Based on requirements and use cases, AI can recommend missing test scenarios, generate test case outlines, and flag unverified requirements.
-
-#### 5. Code Generation Assistance
-AI can leverage structured requirements for:
-- **Context-Aware Generation**: Understanding the "why" behind every component through Reqvire's traceability structure
-- **Specification-Driven Coding**: Generating code directly tied to specific requirements, reducing guesswork or misinterpretation
-- **Verification-Backed Validation**: Referring to defined verifications to ensure implementation meets intended behavior
-- **Trace-Based Refactoring**: Assisting in propagating requirement changes through the codebase and related artifacts
-
-#### 6. Report Generation
-AI can automatically generate traceability reports, summarize system architecture, and prepare documentation for releases or reviews.
-
-### Human in Control — Always
-
-While Reqvire empowers AI tools to act as smart collaborators, the **human engineer remains the system's captain** — setting direction, making decisions, and approving outcomes.
-
-Reqvire ensures that:
-- Every AI-suggested change is traceable and reviewable
-- System evolution remains understandable and documented
-- AI tooling acts in service of the engineer's intent, not in place of it
-
----
-
-## Diagram & Traceability Automation
-
-Reqvire automatically parses structured Markdown to generate:
-
-- **Architecture diagrams** (component hierarchies, interfaces, dependencies)
-- **Traceability matrices** linking requirements to architecture, verifications, and tests
-- **Impact reports** showing what was changed, and what it affects
-- **Requirement flow diagrams** visualizing hierarchical relationships and derivations
-- **Verification coverage maps** showing which requirements are verified and how
-- **Change propagation analysis** identifying all downstream effects of modifications
-- **Cross-reference reports** tracking bidirectional relationships between elements
-- **Compliance matrices** mapping requirements to standards, regulations, or policies
-- **Model summary reports** providing overview statistics and health metrics
-- **Interactive HTML documentation** with clickable diagrams and searchable content
-- **Mermaid diagram exports** for integration with documentation platforms
-- **JSON/CSV exports** for integration with external tools and dashboards
-
----
-
-## CI/CD Integration
-
-Reqvire is designed for automation. In typical Git-based workflows, you can:
-
-- **Validate Markdown structure** using static checks
-- **Auto-generate diagrams** during CI builds or PRs
-- **Generate traceability and change impact reports** for stakeholder review
-- **Block PRs** if requirements are incomplete or broken
-- **Package models** into versioned documentation releases
-- **Integrate with GitHub Actions/GitLab CI** for automated validation
-- **Generate reports** that become part of your release artifacts
-
----
-
 ## Get Started
 
+For detailed information about **how to use reqvire** visit the [documentation](./doc/README.md).
+
+To understand the use case of **reqvire**, see the [use case diagram](./specifications/Usecases.md).
+
 ### Installation
 
+To set up reqvire, follow these steps:
+
+#### Run install script (Linux and macOS)
+
 Run the following command in your terminal:
 ```
 curl -fsSL https://raw.githubusercontent.com/Reqvire/reqvire/main/scripts/install.sh | bash
 ```
 
-### Quick Start
-
-```bash
-# 1. Create your first project
-mkdir my-project && cd my-project
-git init
-
-# 2. Initialize Reqvire
-cat > reqvire.yaml << EOF
-paths:
-  user_requirements_root_folder: "specifications"
-  
-  excluded_filename_patterns:
-    - "**/TODO.md"
-
-style:
-  theme: "default"
-  max_width: 1200
-  diagram_direction: "LR"
-  diagrams_with_blobs: false
-EOF
-
-mkdir specifications
-mkdir output
-
-
-# 3. Write your requirements
-
-```
-
-**[Full Documentation](./doc/README.md)** • 📋 **[Use Cases](./specifications/Usecases.md)** • 🎥 **[Demo Video](#)** (coming soon)
-
-### Installation From Source (Linux and macOS)
+#### From Source (Linux and macOS)
 
 1. **Install Rust and Cargo**
    - Install Rust using rustup:
@@ -218,7 +86,7 @@
    - Download the appropriate binary for your platform:
      - Linux: `reqvire-linux-x86_64.tar.gz`
      - macOS (Apple Silicon): `reqvire-darwin-arm64.tar.gz`
-     - macOS: `reqvire-darwin-x86_64.tar.gz`
+     - macOS: `reqvire-darwin-x86_64.tar.gz`       
 
 2. **Extract the Binary**
    ```bash
@@ -230,32 +98,53 @@
    ```bash
    sudo mv reqvire /usr/local/bin/
    ````
-
+   
     For Apple Silicon (M1/M2) macOS:
     ```bash
-    sudo mv reqvire /opt/homebrew/bin/
+    sudo mv reqvire /opt/homebrew/bin/   
     ```
-
+    
 4. **Verify the Installation**
    ```bash
    reqvire --version
    ```
-
----
-
+    
+### Configuration
+
+Create `reqvire.yaml` in the root of the git repo with following minimal content:
+```
+  # Path to the specifications folder
+  specifications_folder: "specifications"
+  
+  # Default output folder for exported html specifications
+  output_folder: "html"
+  
+  # Additional external folders that contain system requirements and other files
+  # Usually source folders relative to the repository root.
+  # All markdown files in these folders are considered sytsem requirements (except those matching exclusion patterns)
+  external_folders:
+    - tests
+    - core
+    - cli
+      
+  # Glob patterns to exclude from requirements processing
+  # These are patterns that shouldn't be considered requirements even if they're in specifications or external folders
+  excluded_filename_patterns:
+    - "Usecases.md"
+    - "**/Logical*.md"
+    - "**/Physical*.md"
+    - "**/TODO.md"  
+```
+
+Create `output` directory.
+
+
+    
 ## Contributing
 
-We welcome contributions to **Reqvire**! Whether you're improving the tooling, refining specifications, enhancing test cases, or shaping modeling conventions, your input is highly valued.
-
-### Quick Contribution Links
-- **[Report a Bug](https://github.com/Reqvire/reqvire/issues/new?template=bug_report.yml)**
-- **[Request a Feature](https://github.com/Reqvire/reqvire/issues/new?template=feature_request.yml)**
-- **[Ask a Question](https://github.com/Reqvire/reqvire/discussions)**
-- **[Improve Documentation](./doc/CONTRIBUTING.md)**
-
-### Contribution Discipline
-
-To maintain **consistency**, **traceability**, and **quality** in **Reqvire**, we follow a strict **contribution discipline** that ensures the system model, tests, and verifications evolve alongside the code.
+We welcome contributions to **reqvire**! Whether you're improving the tooling, refining specifications, enhancing test cases, or shaping modeling conventions, your input is highly valued.
+
+To maintain **consistency**, **traceability**, and **quality** in **reqvire**, we follow a strict **contribution discipline** that ensures the system model, tests, and verifications evolve alongside the code.
 
 ### Contribution Workflow
 
@@ -274,20 +163,17 @@
 4. **Maintain Requirements, Tests, and Verifications**:
    - **Update or create requirements**:
      - For any **new code**, **feature**, or **change** in the codebase, always **create new requirements** or **update existing ones** to reflect those changes.
-     - Requirements should be added in the appropriate **User Requirements** or **System Requirements** folders.
-     - Requirements must be approved before code can be implemented or existing functionality changed
-   - **Update verifications**:
-     - For every **new requirement** or **E2E test**, create or update the corresponding **verification cases** in the `specifications/verifications/` directory.
-     - Verifications ensure that **requirements** are linked to **tests**, and all features are properly validated.
+     - Requirements should be added in the appropriate **User Requirements** or **System Requirements** folders, following the Reqvire methodology.
+     - Requirments must be approved before code can be implemented or existing functionality changed
    - **Add or update end-to-end (E2E) tests**:
      - If your changes introduce **new functionality** or modify existing behavior that is not covered by tests, ensure to **add E2E tests** in the `tests/` directory.
      - Tests must validate the **expected behavior** of your feature or change.
+   - **Update verifications**:
+     - For every **new requirement** or **E2E test**, create or update the corresponding **verification cases** in the `specifications/verificationCases/` directory.
+     - Verifications ensure that **requirements** are linked to **tests**, and all features are properly validated.
+
 5. **Test Your Changes**:
-<<<<<<< HEAD
-   - Run **reqvire format** locally to ensure your requirements and verifications are consistent:
-=======
    - Run **reqvire commands** locally to ensure your requirements and verifications are consistent:
->>>>>>> 48879543
      ```bash
      reqvire format
      ```
@@ -305,42 +191,19 @@
 
 For more details, refer to the [Contributing Guide](./doc/CONTRIBUTING.md).
 
----
 
 ## Credits
 
-**reqvire** is an open-source project created and maintained by [Ilija Ljubicic](https://github.com/ilijaljubicic).
+**reqvire** is an open-source project created and maintained by [Ilija Ljubicic](https://github.com/ilijaljubicic). 
 
 ### Special Thanks:
 
-- [Juanjo Andres](https://github.com/juanjoandres)
-  For valuable contributions to testing and in shaping reqvire's direction, especially in the early phases of reqvire's development.
-
-- [GrapheneDB](https://www.graphenedb.com/)
+- [Juanjo Andres](https://github.com/juanjoandres)  
+  For valuable contributions to testing and in in shaping reqvire's direction, especially in the early phases of reqvire's development.
+
+- [GrapheneDB](https://www.graphenedb.com/)  
   For **partial sponsorship** and for being the **first user** of reqvire. Their support helped shape the tool's early direction.
 
-## What's Next?
-
-### Join Our Growing Community
-- ⭐ **Star us** on GitHub to stay updated
-- 💬 **Join discussions** to share your use cases
-- 📝 **Contribute** to make Reqvire even better
-- 🐦 **Follow updates** on our blog and social media
-
----
-
 ## License
 
 Licensed under the [Apache 2.0 License](LICENSE).
-
----
-
-<div align="center">
-
-**Built with ❤️ by the Reqvire Community**
-
-[🏠 Website](#) • [📖 Docs](./doc/README.md) • [💬 Community](https://github.com/Reqvire/reqvire/discussions) • [🐛 Issues](https://github.com/Reqvire/reqvire/issues)
-
-⭐ **Star us on GitHub** — it helps more than you know!
-
-</div>